import sys

sys.path.append("/data/nils/repos2/platune")
sys.path.append("/data/nils/repos2/platune/platune")

import gin
import os
import click
import json
import pickle
import torch
import pytorch_lightning as pl
from pathlib import Path
from after.autoencoder.wrappers import M2LWrapper

from platune.datasets.dataset import load_data
from platune.model import PLaTune, SDEdit

# BINS_VALUES = 'bins_values.pkl'
# MIN_MAX = 'metadata_attributes.json'


def search_for_run(run_path, mode="last"):
    if run_path is None: return None
    if ".ckpt" in run_path: return run_path
    ckpts = map(str, Path(run_path).rglob("*.ckpt"))
    ckpts = filter(lambda e: mode in os.path.basename(str(e)), ckpts)
    ckpts = sorted(ckpts)
    if len(ckpts): return ckpts[-1]
    else: return None


@click.command()
@click.option('-d',
              '--db_path',
              default=[""],
              help='dataset path',
              multiple=True)
@click.option('-n', '--name', default="", help='Name of the run')
@click.option('-c',
              '--config',
              default="v1",
              help='Name of the gin configuration file to use')
@click.option('-s',
              '--save_path',
<<<<<<< HEAD
              default="runs",
=======
              default="./runs",
>>>>>>> 070bcb23
              help='path to save models checkpoints')
@click.option('--max_steps',
              default=200000,
              help='Maximum number of training steps')
@click.option('--val_every',
              default=10_000,
              help='Checkpoint model every n steps')
@click.option('--gpu', default=-1, help='GPU to use')
@click.option('--ckpt',
              default=None,
              help='Path to previous checkpoint of the run')
@click.option('--build_cache',
              is_flag=True,
              help='wether to load dataset in cache memory for training')
@click.option('--lmdb_keys_filename', default=None, help='lmdb keys filename')
@click.option(
    '--bins_values_file',
    default=None,
    help='path to bins_values pkl file to quantize continuous attributes')
@click.option(
    '--min_max_file',
    default=None,
    help='path to bins_values pkl file to quantize continuous attributes')
@click.option('--emb_model_path',
              default=None,
              help='path to decoder for audio demo in tensorbaord')
def main(db_path, name, config, save_path, max_steps, val_every, gpu, ckpt,
         build_cache, lmdb_keys_filename, bins_values_file, min_max_file,
         emb_model_path):

    # load config
    config_file = os.path.join(os.path.dirname(os.path.dirname(__file__)),
                               "platune/configs", f"{config}.gin")
    print('loading config file : ', config_file)
    gin.parse_config_files_and_bindings([config_file], [])

    # load data
    print(min_max_file)
    with gin.unlock_config():
        gin.bind_parameter("dataset.load_data.data_path", db_path)
        if build_cache:
            gin.bind_parameter("dataset.load_data.cache", build_cache)
        if lmdb_keys_filename is not None:
            gin.bind_parameter("dataset.load_data.lmdb_keys_file",
                               lmdb_keys_filename)
        if min_max_file is None:
            #     gin.bind_parameter("dataset.load_data.MIN_MAX_FILE",
            #                        bins_values_file)
            # else:
            min_max_file = gin.query_parameter("%MIN_MAX_FILE")
        print(min_max_file)
    train, val = load_data()

    os.makedirs(os.path.join(save_path, name), exist_ok=True)

    # load min max values / bins continuous descriptors
    continuous_keys = gin.query_parameter('%CONTINUOUS_KEYS')
    min_max_values = []
    bins_values = []
    if len(continuous_keys) > 0:
        if min_max_file is not None and bins_values_file is not None:
            raise ValueError("choose to quantize or not continuous attributes")

        if min_max_file is not None:
            with open(min_max_file) as f:
                metadata = json.load(f)

            use_instr = gin.query_parameter('%USE_INSTRUMENT')
            if use_instr:
                label_dict = metadata["instruments"]
                with gin.unlock_config():
                    gin.bind_parameter("model.PLaTune.label_dict", label_dict)

            # for k, v in metadata['continuous_attr_min_max'].items():
            for k in continuous_keys:
                min_max_values.append((metadata[k]["min"], metadata[k]["max"]))

        elif bins_values_file is not None:
            with open(os.path.join(db_path, bins_values_file), "rb") as f:
                bins = pickle.load(f)

            for k, v in bins.items():
                if k in continuous_keys:
                    bins_values.append(v)

    # EMB MODEL
    if emb_model_path == "music2latent":
        emb_model = M2LWrapper()
    elif emb_model_path is not None:
        emb_model = torch.jit.load(emb_model_path, map_location='cpu').eval()
    else:
        emb_model = None

    # instantiate model
    with gin.unlock_config():
        if len(min_max_values) > 0:
            gin.bind_parameter("model.PLaTune.min_max_attr_continuous",
                               min_max_values)
        if len(bins_values) > 0:
            gin.bind_parameter("model.PLaTune.bins_values", bins_values)

    if "sdedit" in config:
        model = SDEdit(emb_model=emb_model)
    else:
        model = PLaTune(emb_model=emb_model)

    # model checkpoints
    callbacks_ckpt = []
    if val is not None:
        validation_checkpoint = pl.callbacks.ModelCheckpoint(
            monitor="validation", filename="best")
        callbacks_ckpt.append(validation_checkpoint)
    last_checkpoint = pl.callbacks.ModelCheckpoint(filename="last")
    callbacks_ckpt.append(last_checkpoint)

    val_check = {}
    if val is not None:
        if len(train) >= val_every:
            val_check["val_check_interval"] = val_every
        else:
            nepoch = val_every // len(train)
            val_check["check_val_every_n_epoch"] = nepoch

    # select GPU
    # accelerator = None
    # device = "cuda:" + str(gpu) if torch.cuda.is_available() and gpu >= 0 else "cpu"
    # if device.startswith("cuda"):
    #     accelerator = "cuda"
    accelerator = "cuda" if torch.cuda.is_available() and gpu >= 0 else None
    if accelerator == "cuda":
        device = gpu
    print(f'device - selected gpu: {accelerator}:{device}')

    # instantiate trainer
    trainer = pl.Trainer(
        logger=pl.loggers.TensorBoardLogger(save_path, name=name),
        accelerator=accelerator,
        devices=device,
        callbacks=callbacks_ckpt,
        max_epochs=100000,
        max_steps=max_steps,
        profiler="simple",
        enable_progress_bar=True,
        **val_check,
    )

    numel = 0
    for p in model.flow.parameters():
        numel += p.numel()
    print(f"Number of parameters in the model: {numel/1e6}")

    run = search_for_run(ckpt)
    if run is not None:
        step = torch.load(run, map_location='cpu')["global_step"]
        print("Restarting from step : ", step)
        trainer.fit_loop.epoch_loop._batches_that_stepped = step

    with open(os.path.join(os.path.join(save_path, name), "config.gin"),
              "w") as config_out:
        config_out.write(gin.operative_config_str())

    # train model
    trainer.fit(model, train, val, ckpt_path=run)


if __name__ == "__main__":
    main()<|MERGE_RESOLUTION|>--- conflicted
+++ resolved
@@ -43,11 +43,7 @@
               help='Name of the gin configuration file to use')
 @click.option('-s',
               '--save_path',
-<<<<<<< HEAD
-              default="runs",
-=======
               default="./runs",
->>>>>>> 070bcb23
               help='path to save models checkpoints')
 @click.option('--max_steps',
               default=200000,
